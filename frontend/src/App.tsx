--- conflicted
+++ resolved
@@ -172,21 +172,14 @@
     const x = (event.clientX - rect.left) / canvas.clientWidth;
     const y = (event.clientY - rect.top) / canvas.clientHeight;
 
-<<<<<<< HEAD
-    // Find segment under cursor (excluding removed segments)
-    const segment = uploadResult.segments.find(segment => 
+    // Find all segments under cursor, excluding removed ones
+    const matchingSegments = uploadResult.segments.filter(segment => 
       !removedSegments.has(segment.id) && isPointInPolygon({ x, y }, segment.mask)
     );
-=======
-    // Find all segments under cursor
-    const matchingSegments = uploadResult.segments.filter(segment => 
-      isPointInPolygon({ x, y }, segment.mask)
-    );
 
     if (matchingSegments.length > 1) {
       console.warn('[Frontend] Multiple segments found at point:', { x, y }, matchingSegments);
     }
->>>>>>> 20f39287
 
     // Use the first matching segment (we'll fix the backend to prevent duplicates)
     const segment = matchingSegments[0];
